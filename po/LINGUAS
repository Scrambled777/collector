--- conflicted
+++ resolved
@@ -1,8 +1,5 @@
 fr
-<<<<<<< HEAD
 uk_UA
-=======
 it
 oc
-ru
->>>>>>> 327a11e6
+ru